--- conflicted
+++ resolved
@@ -1,18 +1,32 @@
 import math
-<<<<<<< HEAD
 from typing import Optional
-=======
->>>>>>> e349177e
 
 import torch
 import torch.nn as nn
 import torch.nn.functional as F
 
-<<<<<<< HEAD
-=======
 
 class PFDecoder(nn.Module):
-    def __init__(self, encoder_dim, hidden_dim, n_particles, n_vars):
+    """Particle Filter Decoder module.
+    
+    This module decodes encoded features back into a set of particles using
+    cross-attention between learned query vectors and encoded features,
+    followed by an MLP decoder.
+
+    Args:
+        encoder_dim (int): Dimension of the encoded features
+        hidden_dim (int): Dimension of hidden layers
+        n_particles (int): Number of particles to generate
+        n_vars (int): Number of variables per particle
+    """
+
+    def __init__(
+        self, 
+        encoder_dim: int, 
+        hidden_dim: int, 
+        n_particles: int, 
+        n_vars: int
+    ) -> None:
         super(PFDecoder, self).__init__()
         self.n_particles = n_particles
         self.n_vars = n_vars
@@ -25,7 +39,15 @@
         )
         self.query_vectors = nn.Parameter(torch.randn(n_particles, self.encoder_dim))
 
-    def forward(self, encoded_features):
+    def forward(self, encoded_features: torch.Tensor) -> torch.Tensor:
+        """Forward pass of the PFDecoder.
+
+        Args:
+            encoded_features (torch.Tensor): Encoded features of shape (batch_size, num_encodings, encoder_dim)
+
+        Returns:
+            torch.Tensor: Decoded particles of shape (batch_size, n_particles, n_vars)
+        """
         # Cross-attend encoded features using learned queries
         attention_weights = torch.matmul(
             self.query_vectors, encoded_features.transpose(-1, -2)
@@ -37,7 +59,6 @@
         decoded_output = self.mlp(attended_features)
         return decoded_output
 
->>>>>>> e349177e
 
 class MAB(nn.Module):
     """Multihead Attention Block (MAB) module.
